[build-system]
requires = [
    "setuptools",
    "wheel"
]
build-backend = "setuptools.build_meta"

[project]
name = "hotlink"
version = "1.5"
description = "the HOTspot Learning and Identification NetworK"
readme = "README.md"
requires-python = ">=3.11, <3.12"
authors = [
    {name = "Pablo Saunders-Shultz", email = "csaundersshultz@gmail.com"},
    {name = "Mario Fernando Angarita Vargas", email = "mfangaritasr@alaska.edu"}
]
dependencies = [
    "numpy<2",
    "pandas",
    "ephem",
    "earthaccess",
    "pyresample",
    "scipy",
    "scikit-image",
    "Pillow",
    "tensorflow>=2.15,<2.16",
    "matplotlib",
    "satpy[modis_l1b]",
    "satpy[viirs_l1b]",
    "utm",
    "rasterio"
]

[tool.setuptools]
<<<<<<< HEAD
packages = ['hotlink']
=======
#packages = ['find']
>>>>>>> 549046d3
py-modules = []

[project.urls]
documentation = "https://github.com/csaundersshultz/HotLINK"
repository = "https://github.com/csaundersshultz/HotLINK"

[project.scripts]
hotlink = "hotlink.cli:main"<|MERGE_RESOLUTION|>--- conflicted
+++ resolved
@@ -33,11 +33,8 @@
 ]
 
 [tool.setuptools]
-<<<<<<< HEAD
+
 packages = ['hotlink']
-=======
-#packages = ['find']
->>>>>>> 549046d3
 py-modules = []
 
 [project.urls]
