#!/usr/bin/env python3
# -*- coding: utf-8 -*-
"""
file for storing support functions used in pre- and post-processing for hotlink

@author: Pablo Saunders-Shultz
"""
# IMPORTS

import json
import urllib

import numpy as np
import ephem
import pandas

from pyproj import Proj
from scipy.ndimage import generate_binary_structure
from skimage.morphology import dilation
from skimage.measure import label, regionprops, find_contours
from skimage.transform import rescale
import matplotlib.pyplot as plt


"""
PRE-Processing Functions
"""

# NORMALIZATION VARIABLES
# Values obtained from any VIIRS l1b file, by using SCALE and OFFSET factors
# to convert min and max integer values to radiance values.
# See VIIRS L1b user guide for more information
VIIRS_MIR_MIN_RAD = 0.0015104711801057938
VIIRS_MIR_MAX_RAD = 3.9207917784696003
VIIRS_TIR_MIN_RAD = 0.13924616311648136
VIIRS_TIR_MAX_RAD = 32.78489204255699


def normalize(img, min_rad, max_rad, fill_nan=True):
    """
    Normalize values in the input image array.

    Parameters:
    - img: Input image array to be normalized.
    - min_rad: Minimum radiance value for normalization.
    - max_rad: Maximum radiance value for normalization.
    - fill_nan: Boolean flag indicating whether to fill missing values with the lowest observed value.

    Returns:
    - normalized: Normalized image array.

    Notes:
    - If fill_nan is True, missing values in the input image will be replaced with the minimum observed value before normalization.
    """

    img = np.array(img)  # Convert to NumPy array

    # Fill missing values if specified
    if fill_nan:
        min_observed = np.nanmin(img)  # Find the minimum observed value
        img[np.isnan(img)] = (
            min_observed  # Replace missing values with the minimum non-missing value
        )

    # Perform normalization
    normalized = (img - min_rad) / (
        max_rad - min_rad + 0.00000001
    )  # Add infinitesimal to avoid divide by zero

    return normalized


def normalize_MIR(img, fill_nan=True):
    """
    Normalizes Mid-Infrared (MIR) images (array-like), to the viirs sensor min and max values

    Parameters:
    - img: Input MIR image array to be normalized.
    - fill_nan: Boolean flag indicating whether to fill missing values with the lowest observed value.

    Returns:
    - normalized: Normalized MIR image array.
    """

    # Utilize the normalize function to perform MIR image normalization
    return normalize(
        img, min_rad=VIIRS_MIR_MIN_RAD, max_rad=VIIRS_MIR_MAX_RAD, fill_nan=fill_nan
    )


def normalize_TIR(img, fill_nan=True):
    """
    Normalizes Thermal-Infrared (TIR) images (array-like), to the viirs sensor min and max values

    Parameters:
    - img: Input MIR image array to be normalized.
    - fill_nan: Boolean flag indicating whether to fill missing values with the lowest observed value.

    Returns:
    - normalized: Normalized MIR image array.
    """
    return normalize(
        img, min_rad=VIIRS_TIR_MIN_RAD, max_rad=VIIRS_TIR_MAX_RAD, fill_nan=fill_nan
    )


def crop_center(img, size=64, crop_dimensions=(0, 1)):
    """
    Crop images to the center.

    Parameters:
    - img: Input image array to be cropped.
    - size: Size of the cropped region. Default is 64.
    - crop_dimensions: Tuple of dimensions to crop. Default is (0, 1).

    Returns:
    - cropped: Cropped image array.

    Notes:
    - The input image array can have shapes [width, height], [width, height, bands], or [batch_size, width, height, channels].
    - The function calculates the center for each specified dimension and then determines the lower and upper bounds for cropping.
    - The resulting cropped image has dimensions [size, size] or [size, size, bands] or [batch_size, size, size, channels].
    """

    img = np.array(img)

    # Initialize slices for cropping
    slices = [slice(None)] * img.ndim

    # Determine center for each specified dimension and create slices
    for dim in crop_dimensions:
        center = img.shape[dim] // 2
        slices[dim] = slice(center - (size // 2), center + (size // 2))

    # Crop the image
    cropped = img[tuple(slices)]

    return cropped


"""
Post-processing functions
radiative_power()
brightness_temperature_from_radiance()
"""
VIIRS_MIR_RP_CONSTANT = 17.34
MODIS_MIR_RP_CONSTANT = 18.9 #see hotlink paper, and/or wooster et al. 2003 


def radiative_power(L_mir, active_map, cellsize=371, rp_constant=17.34):
    """
    @author Hannah Dietterich
    Calculates radiative power in Watts from MIR bands with background correction.

    Parameters:
    - L_mir: np.array of MIR spectral radiance values (not normalized!).
    - active_map: Binary array of the same size as L_mir, with 1s denoting hotspot pixels.
    - cellsize: Nadir resolution of the sensor in meters. Default is 371 for VIIRS. 1000 for MODIS
    - rp_constant: Radiative power constant. Default is 17.34 for VIIRS. 18.9 for MODIS.

    Returns:
    - totalrp: Total radiative power in Watts.

    Notes:
    - Formula described in Wooster et al., 2003.
    """

    values = np.array(L_mir)  # Raw radiance values
    selem = generate_binary_structure(2, 2)  # 3x3 matrix filled with TRUE
    label_img = label(
        active_map, connectivity=2
    )  # Assigns each pixel an integer group number (no change for binary mask, but kept anyway)

    Apix = cellsize**2  # Area of the pixels
    counter = 0
    rp = np.zeros([label_img.max(), 1])  # Initialize radiative power
    bginfo = np.zeros([label_img.max(), 2])  # Initialize background area

    # For each region:
    #   - create an image with just that region
    #   - dilate and remove the region to extract background
    #   - Then for each coordinate in the region, calculate RP and sum for the region
    for region in regionprops(
        label_img
    ):  # Returns various properties of each region in label_img
        subimage = np.zeros(active_map.shape)
        subimage[region.coords[:, 0], region.coords[:, 1]] = 1
        dilated = dilation(subimage, selem)
        bgimage = dilated - subimage
        bg = values[bgimage == 1].mean()
        bginfo[counter, :] = [bg, values[bgimage == 1].shape[0]]

        # Loop through each pixel in region and calculate RP
        rp[counter] = 0
        for row in region.coords:
            L4alert = values[row[0], row[1]]  # Find MIR
            dL4pix = L4alert - bg  # Find above-background radiance
            RPpix = (
                rp_constant * Apix * dL4pix
            )  # Convert to radiative power for 3.8 um (Wooster et al., 2003)
            rp[counter] = rp[counter] + RPpix  # Sum RP for each region

        counter = counter + 1

    totalrp = rp.sum()
    return totalrp


# Constants for calculating brightness temperature
h = 6.626e-34  # Planck's constant, Joules*Seconds
c = 2.99e8  # Speed of light, meters/second
k = 1.38e-23  # Boltzmann constant, Joules/Kelvin

VIIRS_MIR_WL = 3.74e-6  # wavelength in meters
VIIRS_TIR_WL = 11.45e-6
MODIS_MIR_WL = 3.959e-6
MODIS_TIR_WL = 12.02e-6


def brightness_temperature(L, wl=VIIRS_MIR_WL):
    """
    Calculates brightness temperature from radiance values.

    Parameters:
    - L: Radiance values, list, array, or a single radiance value, in units of W*m^-3*steradians^-1.
    - wl: Central wavelength of the band, in METERS (not micrometers). Default is 3.74e-6.

    Returns:
    - BT: Calculated brightness temperature, in Kelvin

    Notes:
    - The function uses Planck's law to convert radiance values to brightness temperature.
    - The default central wavelength of 3.74e-6 corresponds to VIIRS band I4.
    - central wavelengths for VIIRS I5 = 11.45e-6
    - MODIS b21 = 3.959e-6, b32 = 12.02e-6
    """
    K2 = (h * c) / (wl * k)
    K1 = (2.0 * h * (c**2)) / (wl**5)
    BT = K2 / (
        np.log1p(K1 / L)
    )  # Use np.log1p to avoid issues with K1/L close to zero, equivalent to np.log(1 + (K1/L))

    return BT


def plot_detection(
    radiance_image,
    mask,
    title="",
    save_filename=None,
    figsize=(4, 4),
    dpi=150,
    cmap="viridis",
    outline_color="red",
    outline_thickness=1,
):
    """
    Display a radiance image with highlighted hotspots using a binary mask.

    Parameters:
    - radiance_image (numpy.ndarray): Input radiance image.
    - mask (numpy.ndarray): Binary mask indicating the location of hotspots (same size as radiance_image).
    - title (str): Title for the plot.
    - save_filename (str): Filename to save the plot as a PNG. If None, the plot is not saved.
    - cmap (str): Colormap for displaying the radiance image. Default is 'viridis'.
    - outline_color (str): Color for highlighting hotspots. Default is 'red'.
    - outline_thickness (int): Thickness of the outline for highlighting. Default is 1.

    Notes:
    - The function resizes the input images to force contours to surround the pixels
    - Use this function to visualize radiance images with highlighted hotspots based on a binary mask.
    """
    # Resize the images
    radiance_image_resized = rescale(radiance_image, 10, order=0)
    mask_resized = rescale(mask, 10, order=0)

    # Create a subplot
    fig, ax = plt.subplots(figsize=figsize, dpi=dpi)

    # Display the resized radiance image with specified colormap and interpolation
    im = ax.imshow(radiance_image_resized, cmap=cmap, interpolation="none")
    plt.colorbar(im, shrink=0.8, label="MIR radiance")

    # Find contours in the resized mask
    contours = find_contours(mask_resized, level=0.5)

    # Plot contours on the image
    for contour in contours:
        ax.plot(
            contour[:, 1],
            contour[:, 0],
            linewidth=outline_thickness,
            color=outline_color,
        )

    # Configure plot properties
    ax.axis("off")
    ax.set_title(title)

    # Save the plot as a PNG if a filename is provided
    if save_filename:
        plt.savefig(save_filename, bbox_inches="tight", pad_inches=0.1, dpi=300)

    # Display the plot
    plt.show()


"""
Miscellaneous support functions
"""


<<<<<<< HEAD
def get_dn(datetime, volcano_lat, volcano_lng, volcano_elevation, twilight='CIVIL'):
=======
def get_dn(datetime, volcano_lat, volcano_lng, volcano_elevation, twilight="CIVIL"):
>>>>>>> b6904261
    """
    Determines whether it is daytime (D) or nighttime (N) at a given location and time.

    Parameters:
    - datetime: Date and time for the observation.
    - volcano_lat: Latitude of the volcano location.
    - volcano_lng: Longitude of the volcano location.
    - volcano_elevation: Elevation of the volcano in meters.
    - twilight: Type of twilight to consider for daytime determination. Options are 'CIVIL', 'NAUTICAL', or 'ASTRONOMICAL'.
                Default is 'CIVIL'.

    Returns:
    - DN_flag: Returns "D" for daytime or "N" for nighttime.

    Notes:
    - default twilight is 'CIVIL', for d/n threshold as the sun is 6º below the horizon
    """
    obs = ephem.Observer()
    obs.lat = str(volcano_lat)  # Observer coordinates set using strings
    obs.lon = str(volcano_lng)
    obs.elevation = volcano_elevation  # Elevation in meters
    obs.date = datetime

    sun = ephem.Sun(obs)
    sun.compute(obs)
    
    sun_angle = np.rad2deg(float(sun.alt))

    # Set threshold for different twilight types
    if twilight.upper() == "CIVIL":
        threshold = -6
    elif twilight.upper() == "NAUTICAL":
        threshold = -12
    elif twilight.upper() == "ASTRONOMICAL":
        threshold = -18
    else:
        raise ValueError(
            "Invalid twilight type. Choose 'CIVIL', 'NAUTICAL', or 'ASTRONOMICAL'."
        )

    # Set DN_flag to "D" for daytime or "N" for nighttime
    DN_flag = sun_angle >= threshold

    if DN_flag:
        return "D"
    else:
        return "N"


def get_solar_coords(datetime, volcano_lat, volcano_lng, volcano_elevation):
    """
    Computes solar zenith and azimuth angles at a given location and time.

    Parameters:
    - datetime: Date and time for the observation.
    - volcano_lat: Latitude of the volcano location.
    - volcano_lng: Longitude of the volcano location.
    - volcano_elevation: Elevation of the volcano in meters.

    Returns:
    - solar_coords: Tuple containing solar zenith and azimuth angles in degrees.
    """
    obs = ephem.Observer()
    obs.lat = str(volcano_lat)  # Observer coordinates set using strings
    obs.lon = str(volcano_lng)
    obs.elevation = volcano_elevation
    obs.date = datetime

    sun = ephem.Sun(obs)
    sun.compute(obs)

    # Calculate solar zenith and azimuth angles
    solar_zenith_angle = 90 - np.rad2deg(float(sun.alt))
    solar_azimuth_angle = np.rad2deg(float(sun.az)) - 180

    return (solar_zenith_angle, solar_azimuth_angle)


def haversine_np(lon1, lat1, lon2, lat2) -> np.ndarray:
    """
    Calculate the great circle distance between two points
    on the earth (specified in decimal degrees)

    Works with both numpy arrays and scalars, or a mix - lon/lat 1
    can be numpy arrays, while lon/lat 2 are scaler values, and it will
    calculate the distance from lon/lat 2 to each point in the lon/lat 1
    arrays.

    Less precise than vincenty, but fine for short distances,
    and works on vector math

    """
    lon1, lat1, lon2, lat2 = map(np.radians, [lon1, lat1, lon2, lat2])

    dlon = lon2 - lon1
    dlat = lat2 - lat1

    a = np.sin(dlat / 2.0) ** 2 + np.cos(lat1) * np.cos(lat2) * np.sin(dlon / 2.0) ** 2

    c = 2 * np.arcsin(np.sqrt(a))
    km = 6367 * c
    return km


def load_volcanoes() -> pandas.DataFrame:
    """
    Load a list of volcanoes from the USGS Volcano Hazards Program API.

    This function fetches volcano data from `volcanoes.usgs.gov` in GeoJSON format,
    extracts relevant details (longitude, latitude, name, and ID), and returns
    the data as a pandas DataFrame.

    Returns:
    --------
    pandas.DataFrame
        A DataFrame containing the following columns:
        - `lon` (float): Longitude of the volcano.
        - `lat` (float): Latitude of the volcano.
        - `name` (str): Name of the volcano.
        - `id` (str): Unique identifier for the volcano.

    Notes:
    ------
    - The function filters out volcanoes that do not have a `volcanoCd` (ID).
    - The API response is expected to be in GeoJSON format.

    Raises:
    -------
    urllib.error.URLError
        If there is an issue connecting to the API.
    json.JSONDecodeError
        If the response cannot be parsed as JSON.
    KeyError
        If the expected keys are missing from the API response.
    """
    url = "https://volcanoes.usgs.gov/vsc/api/volcanoApi/geojson"
    with urllib.request.urlopen(url) as response:
        volcs = json.load(response)

    features = volcs["features"]
    data = [
        {
            "lon": feature["geometry"]["coordinates"][0],
            "lat": feature["geometry"]["coordinates"][1],
            "name": feature["properties"]["volcanoName"],
            "id": feature["properties"]["volcanoCd"],
        }
        for feature in features
        if feature["properties"]["volcanoCd"]
    ]

    df = pandas.DataFrame(data)
    return df


def latlon_to_utm(lat, lon):
    """Convert latitude/longitude to UTM coordinates."""
    proj_utm = Proj(
        proj="utm", zone=int((lon + 180) / 6) + 1, ellps="WGS84", datum="WGS84"
    )
    x, y = proj_utm(lon, lat)
    return x, y, proj_utm.crs

# Define the pairing map for viirs files.
viirs_pair_map = {"VNP02IMG": "VNP03IMG", "VJ102IMG": "VJ103IMG", "VJ202IMG": "VJ203IMG"}

# Function to get the match key, with substitution for list1
def get_match_key(granule, substitute_prefix=False):
    """
        Get a string to match the associated VIIRS file on. Works with either
        earthdata granules or filesystem paths (str or pathlib.Path)
    """
    try:
        url = granule.data_links()[0]
    except AttributeError:
        url = str(granule)
        
    filename = url.split("/")[-1]  # Extract filename from URL
    parts = filename.split(".")
    # If substituting (for list1), map the prefix
    if substitute_prefix and parts[0] in viirs_pair_map:
        parts[0] = viirs_pair_map[parts[0]]
    # Keep everything up to the version, drop processing time and extension
    match_key = ".".join(parts[:4])  # e.g., VJ103IMG.A2018005.1148.021
    return match_key


def match_viirs(results: list | tuple, results2: list | tuple) -> pandas.DataFrame:
    """
        Match the VIIRS products, checking the file names since the two result
        lists may not match 1:1
    """
    results1_data = [{
        "granule": g,
         "match_key": get_match_key(g, substitute_prefix=True)
    } for g in results]
    df = pandas.DataFrame(results1_data)
    
    results2_data = [{
        "granule": g,
        "match_key": get_match_key(g, substitute_prefix=False)
    } for g in results2]
    df2 = pandas.DataFrame(results2_data)
    df = pandas.merge(df, df2, how="inner", on="match_key", suffixes=("_1", "_2"))

    return df<|MERGE_RESOLUTION|>--- conflicted
+++ resolved
@@ -310,11 +310,7 @@
 """
 
 
-<<<<<<< HEAD
-def get_dn(datetime, volcano_lat, volcano_lng, volcano_elevation, twilight='CIVIL'):
-=======
 def get_dn(datetime, volcano_lat, volcano_lng, volcano_elevation, twilight="CIVIL"):
->>>>>>> b6904261
     """
     Determines whether it is daytime (D) or nighttime (N) at a given location and time.
 
